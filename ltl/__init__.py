import functools

import os
import sys
from collections import OrderedDict
from contextlib import contextmanager
from warnings import warn
from enum import Enum
from collections import Iterable, Mapping
from numbers import Integral, Real
from timeit import default_timer as timer

import numpy as np

__author__ = 'anand'


def static_vars(**kwargs):
    """
    Provides functionality similar to static in C/C++ for functions that use this decorator
    :param kwargs:
    :return:
    """

    def decorate(func):
        for k in kwargs:
            setattr(func, k, kwargs[k])
        return func

    return decorate


class sdictm(object):
    """
    A dictionary which allows accessing it's values using a dot notation. i.e. `d['a']` can be accessed as `d.a`
    Mutable version
    """
    _INSTANCE_VAR_LIST = ['_data']

    def __init__(self, obj):
        self._data = OrderedDict()
        assert obj is not None
        if isinstance(obj, dict):
            for key, val in obj.items():
                if isinstance(val, dict):
                    self._data[key] = self.__class__(val)
                elif isinstance(val, list):
                    self._data[key] = []
                    for v in val:
                        if isinstance(v, dict):
                            self._data[key].append(self.__class__(v))
                        else:
                            self._data[key] = val
                else:
                    self._data[key] = val
        else:
            raise RuntimeError("should be initialized with a dictionary only")
        assert isinstance(self._data, dict)

    def __getattr__(self, attr):
        if attr == '__getstate__':
            raise AttributeError()
        if attr in self._INSTANCE_VAR_LIST:
            return object.__getattribute__(self, attr)
        ret = self._data.get(attr)
        if ret is None:
            warn("Returning None value for {}".format(attr), stacklevel=2)
        return ret

    def __getitem__(self, key):
        return self.__getattr__(key)

    def __set__(self, key, value):
        self._data[key] = value

    def __setitem__(self, key, value):
        self.__set__(key, value)

    def __setattr__(self, attr, value):
        if attr in self._INSTANCE_VAR_LIST:
            object.__setattr__(self, attr, value)
        else:
            self._data[attr] = value

    def get(self, key, default_value):
        value = self[key]
        if value is None:
            return default_value
        else:
            return value

    def keys(self):
        return self._data.keys()

    def todict(self):
        dic_data = OrderedDict()
        for key, value in self._data.items():
            if isinstance(value, sdictm):
                dic_data[key] = value.todict()
            elif isinstance(value, list):
                dic_data[key] = []
                for v in value:
                    if isinstance(v, sdictm):
                        dic_data[key].append(v.todict())
                    else:
                        dic_data[key].append(v)
            else:
                dic_data[key] = value
        return dic_data

    def copy(self):
        """
        Return a copy of the class. The copy is deep.
        :return:
        """
        return self.__class__(self.todict())

    def update(self, quiet=False, **kwargs):
        """
        Update the dictionary with the values given in the function (only goes one level down)
        :param kwargs:
        :return:
        """

        print = functools.partial(printq, quiet=quiet)

        for key, value in kwargs.items():
            if key in self._data:
                print("Replacing {} with {} for key {}".format(self._data[key], value, key))
            else:
                print("Adding new key {} with value {}".format(key, value))
            self._data[key] = value

        return self

    def apply(self, fn):
        """
        Recursively apply fn on all leaf key, value pairs
        :param fn:
        :return:
        """
        for key, value in self._data.copy().items():
            if isinstance(value, sdictm):
                value.apply(fn)
            elif isinstance(value, list):
                contains_sdictm = False
                for i, v in enumerate(value):
                    if isinstance(v, sdictm):
                        v.apply(fn)
                        contains_sdictm = True
                if not contains_sdictm:
                    fn(self._data, key, value)
            else:
                fn(self._data, key, value)

    def frozen(self):
        return sdict(self.todict())


class sdict(sdictm):
    """
    Immutable version of :class:`~ltl.sdictm`
    """

    def __set__(self, attr, value):
        raise RuntimeError("Immutable dictionary")

    def __setattr__(self, attr, value):
        if attr in self._INSTANCE_VAR_LIST:
            object.__setattr__(self, attr, value)
        else:
            raise RuntimeError("Immutable dictionary")

    def update(self, **kwargs):
        raise RuntimeError("Immutable dictionary")

    def apply(self, fn):
        raise RuntimeError("Immutable dictionary")


class DictEntryType(Enum):
    Sequence = 0
    Scalar = 1


def dict_to_list(input_dict, get_dict_spec=False):
    """
    This function converts the given dictionary into a list. 

    :param dict input_dict: The dictionary to be converted into a list. It is assumed that each key
      in the dicionary is a string and each value is either a scalar numerical value or an
      iterable.

    :param bool get_dict_spec: This is a flag that indicates whether one wants the dictionary
      specification tuple to be returned. It is disabled by default


      Dict-Specification:
        The Dict-Specification tuple is required to convert back from the list to dictionary. 

        It is a tuple of tuples, one tuple for each key of the dictionary. Each tuple is of the
        following form:

            *(key_name, value_type, value_length)*

        key_type may be one of :attr:`.DictEntryType.Sequence` or :attr:`.DictEntryType.Scalar`. In case the
        object is a scalar, value_length is 1.

    :returns: The list representing the contents of the dict. If get_dict_spec is True, the dict
      specification is also returned. Note that the keys are always sorted ascendingly by name
    """
    return_list = []
    dict_items = sorted(input_dict.items())
    dict_spec = []
    for key, value in dict_items:

        if isinstance(value, Iterable):
            value_list = list(input_dict[key])
            return_list.extend(value_list)
            dict_spec.append((key, DictEntryType.Sequence, len(value_list)))
        else:
            return_list.append(input_dict[key])
            dict_spec.append((key, DictEntryType.Scalar, 1))

    if get_dict_spec:
        return return_list, dict_spec
    else:
        return return_list


def list_to_dict(input_list, dict_spec):
    """
    This function converts a list back into a dict.

    :param list input_list: This is the list to be converted into a dict.

    :param tuple dict_spec: This is the dict specification that conveys information regarding the dict
      to be converted to. See :func:`.dict_to_list` for information about the dict specification.

    :returns: A Dictionary representing the list. Note that for valid behaviour, the list should have been generated by
        :func:`.dict_to_list`. Moreover, This operation is not a perfect inverse of :func:`.list_to_dict`. While the types
        of individual elements are preserved, the types of the iterables inside which they reside are not.
        :func:`.list_to_dict` creates all iterables as python lists
    """
    cursor = 0
    return_dict = {}
    for dict_entry in dict_spec:
        key = dict_entry[0]
        value_type = dict_entry[1]
        value_len = dict_entry[2]
        if value_type == DictEntryType.Sequence:
            return_dict[key] = input_list[cursor:cursor + value_len]
        elif value_type == DictEntryType.Scalar:
            return_dict[key] = input_list[cursor]
        cursor += value_len
    assert cursor == len(input_list), "Incorrect Parameter List length, Somethings not right"
    return return_dict


def get_grouped_dict(dict_iter):
    """
    This function takes an iterator of :class:`dict` objects and returns a grouped dict. It
    assumes that each dict has the same keys. It then returns a dict with the same keys as
    these dicts but with the values as being the list of values across the dicts in dict_iter

    :param dict_iter: An iterable containing dictionaries

    :returns: a grouped dictionary `return_dict` such that `return_dict[key]` is a list with
      `return_dict[key][i] = dict_iter[i][key]`. If the dict_iter is empty, an empty dictionary is returned
    """
    paramdict_tuple = tuple(dict_iter)

    return_dict = {}
    if paramdict_tuple:
        param_names = list(paramdict_tuple[0].keys())
        for par_name in param_names:
            return_dict[par_name] = []

        for param_dict in paramdict_tuple:
            for par_name in param_names:
                return_dict[par_name].append(param_dict[par_name])

    return return_dict


def convert_dict_to_numpy(input_dict):
    """
    This function takes a dictionary as input and converts the arguments to
    numpy data types. This is useful when importing parameters from config
    files.

    NOTE: Only the following data types are converted:

    1.  Scalars integer or float. They are converted to `np.int64` and
        `numpy.float64` respectively

    2.  Iterables. All elements of the iterable are converted to a numpy array
        via ``np.array(...)``

    3.  Dictionaries. Dictionaries are recursively converted

    :param input_dict: This is the dictionary to convert

    :returns: The converted output dictionary
    """
    output_dict = {}
    for key, value in input_dict.items():
        if isinstance(value, Iterable) and not isinstance(value, str):
            new_value = np.array(value)
        elif isinstance(value, Integral) and not isinstance(value, bool):
            new_value = np.int64(value)
        elif isinstance(value, Real) and not isinstance(value, bool):
            new_value = np.float64(value)
        elif isinstance(value, Mapping):
            new_value = convert_dict_to_numpy(value)
        else:
            new_value = value
        output_dict[key] = new_value

    return output_dict


def printq(s, quiet):
    if not quiet:
        print(s)


def static_var(varname, value):
    def decorate(func):
        setattr(func, varname, value)
        return func

    return decorate


def get(obj, key, default_value):
    try:
        return obj[key]
    except Exception:
        return default_value


@contextmanager
def stdout_redirected(filename):
    """
    This context manager causes all writes to stdout (whether within python or its
    subprocesses) to be redirected to the filename specified. For usage, look at
    example below::

        import os

        with stdout_redirected(filename):
            print("from Python")
            os.system("echo non-Python applications are also supported")

    inspired from the article
    http://eli.thegreenplace.net/2015/redirecting-all-kinds-of-stdout-in-python/
    
    :param filename: The filename (NOT file stream object, this is to ensure that
        the stream is always a valid file object) to which the stdout is to be
        redirected
    """

    os_stdout_fd = sys.stdout.fileno()
    assert os_stdout_fd == 1, "Doesn't work if stdout is not the actual __stdout__"

    sys.stdout.flush()
    old_stdout = sys.stdout
    old_stdout_fd_dup = os.dup(sys.__stdout__.fileno())

    # # assert that Python and C stdio write using the same file descriptor
    # assert libc.fileno(ctypes.c_void_p.in_dll(libc, "stdout")) == os_stdout_fd == 1

    def _redirect_stdout(filestream):
        os.dup2(filestream.fileno(), os_stdout_fd)  # os_stdout_fd writes to 'to' file
        sys.stdout = os.fdopen(os_stdout_fd, 'w')  # Python writes to os_stdout_fd

    def _revert_stdout():
        sys.stdout.close()
        os.dup2(old_stdout_fd_dup, os_stdout_fd)
        sys.stdout = old_stdout

    with open(filename, 'w') as file:
        _redirect_stdout(filestream=file)
        try:
            yield  # allow code to be run with the redirected stdout
        finally:
            _revert_stdout()


@contextmanager
def stdout_discarded():
    """
    This context manager causes all writes to stdout (whether within python or its
    subprocesses) to be redirected to `os.devnull`, thereby effectively discarding the
    output. For usage look at example below::

        import os

        with stdout_discarded():
            print("from Python")
            os.system("echo non-Python applications are also supported")
    """
    with stdout_redirected(os.devnull):
        yield


class DummyTrajectory:
    def __init__(self):
        self.individual = lambda: None

        def f_add_parameter(*args, **kwargs):
            pass

        self.individual.f_add_parameter = f_add_parameter

    def f_add_parameter_group(self, *args, **kwargs):
        pass


@contextmanager
<<<<<<< HEAD
def timed(section_name, logger):
=======
def timed(logger, section_name='Run'):
>>>>>>> 5c5f32e5
    start = timer()
    yield
    end = timer()
    logger.info("{} took {:.3f} seconds".format(section_name, end - start))<|MERGE_RESOLUTION|>--- conflicted
+++ resolved
@@ -419,11 +419,7 @@
 
 
 @contextmanager
-<<<<<<< HEAD
-def timed(section_name, logger):
-=======
 def timed(logger, section_name='Run'):
->>>>>>> 5c5f32e5
     start = timer()
     yield
     end = timer()
