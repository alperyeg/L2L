--- conflicted
+++ resolved
@@ -544,7 +544,7 @@
         pickle.dump(connections, f, pickle.HIGHEST_PROTOCOL)
         f.close()
 
-    def create_individual(self):
+    def create_individual(self, indx):
         """
         set up the network and return the weights
         """
@@ -556,7 +556,7 @@
         self.connect_input_spike_detectors()
         # self.connect_internal_out()
         conns = nest.GetConnections(source=self.net_structure)
-        save_connections(conns, self.gen_idx, self.ind_idx, path=self.path)
+        save_connections(conns, self.gen_idx, indx, path=self.path)
         return dict(connections=conns)
 
     def simulate(self, traj):
@@ -576,15 +576,8 @@
         # load connections and set
         nest.PrintNetwork(depth=2)
         self.prepare_network()
-<<<<<<< HEAD
-        #print("Done\n")
-        #nest.PrintNetwork(depth=2)
-        replace_weights(gen_idx, self.net_structure, self.path)
-        self._run_simulation(gen_idx,
-=======
         replace_weights(self.gen_idx, self.ind_idx, traj, self.path)
         self._run_simulation(self.gen_idx,
->>>>>>> d13ffb31
                              traj.individual.train_px_one,
                              record_mean=True)
         model_out = softmax(
@@ -649,7 +642,6 @@
 
     sources = conns['source'].values
     targets = conns['target'].values
-<<<<<<< HEAD
     weights = conns['weight'].values
     #print('net_structure')
     #print(net_structure)
@@ -663,14 +655,4 @@
                      conn_spec='one_to_one')
     # conns = nest.GetConnections(source=net_structure)
     # for idx, j in enumerate(conns):
-    #     nest.SetStatus(tuple([j]), {'weight': weights[idx]})
-=======
-    print('now replacing connection weights')
-    nest.Connect(list(sources), list(targets), conn_spec='one_to_one',
-                 syn_spec={'weight': list(weights)})
-    # for (s, t, w) in zip(sources, targets, weights):
-    #     syn_spec = {'weight': w}
-    #     nest.Connect(tuple([s]), tuple([t]), syn_spec=syn_spec,
-    #                  conn_spec='one_to_one')
-    print('connections are replaced')
->>>>>>> d13ffb31
+    #     nest.SetStatus(tuple([j]), {'weight': weights[idx]})