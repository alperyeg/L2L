--- conflicted
+++ resolved
@@ -25,14 +25,9 @@
         self.trajectory = trajectory
         self.done = False
         if 'JUBE_params' not in self.trajectory.par.keys():
-<<<<<<< HEAD
             raise KeyError("The trajectory must contain the parameter group JUBE_params")
         args = self.trajectory.parameters["JUBE_params"].params
-=======
-            raise Exception("JUBE parameters not found in trajectory")
-        else:
-            args = self.trajectory.par["JUBE_params"].params
->>>>>>> 0a80bd34
+
 
         self._prefix = args.get('fileprefix', "")
         self.jube_config = {
